﻿<?xml version="1.0" encoding="utf-8"?>
<Project DefaultTargets="Build" xmlns="http://schemas.microsoft.com/developer/msbuild/2003" ToolsVersion="12.0">
  <PropertyGroup>
    <ProjectGuid>{E9C258D7-0D8E-4E6A-9857-5C6438591755}</ProjectGuid>
    <RootNamespace>Npgsql.Tests</RootNamespace>
    <Configuration Condition=" '$(Configuration)' == '' ">Debug</Configuration>
    <Platform Condition=" '$(Platform)' == '' ">AnyCPU</Platform>
    <SignAssembly>true</SignAssembly>
    <AssemblyOriginatorKeyFile>..\..\Npgsql.snk</AssemblyOriginatorKeyFile>
    <OutputType>Library</OutputType>
    <AssemblyName>Npgsql.Tests</AssemblyName>
    <SolutionDir Condition="$(SolutionDir) == '' Or $(SolutionDir) == '*Undefined*'">..\..\</SolutionDir>
    <RestorePackages>true</RestorePackages>
    <TargetFrameworkProfile />
    <TargetFrameworkVersion>v4.5.1</TargetFrameworkVersion>
    <!-- The following stops VS from complaining about runtimes in project.json, see
             https://github.com/Microsoft/msbuild/issues/394 -->
    <CopyNuGetImplementations>false</CopyNuGetImplementations>
  </PropertyGroup>
  <PropertyGroup Condition=" '$(Configuration)|$(Platform)' == 'Debug|AnyCPU' ">
    <OutputPath>bin\Debug\</OutputPath>
    <DebugSymbols>true</DebugSymbols>
    <DebugType>full</DebugType>
    <Optimize>false</Optimize>
    <RootNamespace>
    </RootNamespace>
    <CheckForOverflowUnderflow>true</CheckForOverflowUnderflow>
    <WarningLevel>4</WarningLevel>
    <DefineConstants>TRACE;DEBUG;NET451</DefineConstants>
  </PropertyGroup>
  <PropertyGroup Condition=" '$(Configuration)|$(Platform)' == 'Release|AnyCPU' ">
    <OutputPath>bin\Release\</OutputPath>
    <RootNamespace>
    </RootNamespace>
    <Optimize>true</Optimize>
    <CheckForOverflowUnderflow>true</CheckForOverflowUnderflow>
    <WarningLevel>4</WarningLevel>
    <DefineConstants>TRACE;NET451</DefineConstants>
  </PropertyGroup>
  <ItemGroup>
    <Reference Include="System.Core">
      <RequiredTargetFramework>3.5</RequiredTargetFramework>
    </Reference>
    <Reference Include="System.Data" />
    <Reference Include="System" />
    <Reference Include="System.Runtime.Serialization">
      <RequiredTargetFramework>3.0</RequiredTargetFramework>
    </Reference>
    <Reference Include="System.Transactions" />
    <Reference Include="System.Web" />
    <Reference Include="System.Configuration" />
    <Reference Include="System.Xml" />
  </ItemGroup>
  <ItemGroup>
    <Compile Include="CommandBuilderTests.cs" />
    <Compile Include="ReaderSchemaTableTests.cs" />
    <Compile Include="SchemaTests.cs" />
    <Compile Include="PoolTests.cs" />
    <Compile Include="ConnectionStringBuilderTests.cs" />
    <Compile Include="LargeObjectTests.cs" />
    <Compile Include="NLogLoggingProvider.cs" />
    <Compile Include="Program.cs" />
    <Compile Include="Properties\AssemblyInfo.cs" />
    <Compile Include="SqlQueryParserTests.cs" />
    <Compile Include="TransactionTests.cs" />
    <Compile Include="Types\ArrayTests.cs" />
    <Compile Include="AsyncTests.cs" />
    <Compile Include="Types\BitStringTests.cs" />
    <Compile Include="Types\ByteaTests.cs" />
    <Compile Include="CopyTests.cs" />
    <Compile Include="Types\CompositeTests.cs" />
    <Compile Include="Types\DateTimeTests.cs" />
    <Compile Include="FunctionTests.cs">
      <SubType>Code</SubType>
    </Compile>
    <Compile Include="NpgsqlBufferTests.cs" />
    <Compile Include="SecurityTests.cs" />
    <Compile Include="Types\EnumTests.cs" />
    <Compile Include="Types\GeometricTypeTests.cs" />
    <Compile Include="Types\NetworkTypeTests.cs" />
    <Compile Include="Types\NumericTypeTests.cs" />
    <Compile Include="TestMetrics.cs" />
    <Compile Include="TestBase.cs" />
    <Compile Include="CommandTests.cs" />
    <Compile Include="ConnectionTests.cs" />
    <Compile Include="DataAdapterTests.cs" />
    <Compile Include="ReaderTests.cs" />
    <Compile Include="ExceptionTests.cs" />
    <Compile Include="SpeedTests.cs" />
    <Compile Include="NpgsqlParameterTests.cs">
      <SubType>Code</SubType>
    </Compile>
    <Compile Include="SystemTransactionTests.cs" />
    <Compile Include="TestUtil.cs" />
    <Compile Include="Types\MiscTypeTests.cs" />
<<<<<<< HEAD
=======
    <Compile Include="Types\PostgisTests.cs" />
>>>>>>> 9e75d8d9
    <Compile Include="Types\RangeTests.cs" />
    <Compile Include="Types\TextTests.cs" />
    <Compile Include="TypesTests.cs" />
  </ItemGroup>
  <ItemGroup>
    <ProjectReference Include="..\..\src\Npgsql\Npgsql.csproj">
      <Project>{9D13B739-62B1-4190-B386-7A9547304EB3}</Project>
      <Name>Npgsql</Name>
    </ProjectReference>
  </ItemGroup>
  <Import Project="$(MSBuildBinPath)\Microsoft.CSharp.Targets" />
</Project><|MERGE_RESOLUTION|>--- conflicted
+++ resolved
@@ -93,10 +93,7 @@
     <Compile Include="SystemTransactionTests.cs" />
     <Compile Include="TestUtil.cs" />
     <Compile Include="Types\MiscTypeTests.cs" />
-<<<<<<< HEAD
-=======
     <Compile Include="Types\PostgisTests.cs" />
->>>>>>> 9e75d8d9
     <Compile Include="Types\RangeTests.cs" />
     <Compile Include="Types\TextTests.cs" />
     <Compile Include="TypesTests.cs" />
