--- conflicted
+++ resolved
@@ -6,11 +6,7 @@
     <Copyright>Copyright 2017 © The Npgsql Development Team</Copyright>
     <Company>Npgsql</Company>
     <PackageTags>npgsql postgresql postgres ado ado.net database sql</PackageTags>
-<<<<<<< HEAD
-    <VersionPrefix>3.2.1</VersionPrefix>
-=======
     <VersionPrefix>3.2.2</VersionPrefix>
->>>>>>> 98ba03a6
     <TargetFrameworks>net45;net451;netstandard1.3</TargetFrameworks>
     <WarningsAsErrors>true</WarningsAsErrors>
     <AllowUnsafeBlocks>true</AllowUnsafeBlocks>
