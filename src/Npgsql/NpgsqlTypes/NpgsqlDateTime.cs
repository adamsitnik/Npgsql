﻿#region License
// The PostgreSQL License
//
// Copyright (C) 2016 The Npgsql Development Team
//
// Permission to use, copy, modify, and distribute this software and its
// documentation for any purpose, without fee, and without a written
// agreement is hereby granted, provided that the above copyright notice
// and this paragraph and the following two paragraphs appear in all copies.
//
// IN NO EVENT SHALL THE NPGSQL DEVELOPMENT TEAM BE LIABLE TO ANY PARTY
// FOR DIRECT, INDIRECT, SPECIAL, INCIDENTAL, OR CONSEQUENTIAL DAMAGES,
// INCLUDING LOST PROFITS, ARISING OUT OF THE USE OF THIS SOFTWARE AND ITS
// DOCUMENTATION, EVEN IF THE NPGSQL DEVELOPMENT TEAM HAS BEEN ADVISED OF
// THE POSSIBILITY OF SUCH DAMAGE.
//
// THE NPGSQL DEVELOPMENT TEAM SPECIFICALLY DISCLAIMS ANY WARRANTIES,
// INCLUDING, BUT NOT LIMITED TO, THE IMPLIED WARRANTIES OF MERCHANTABILITY
// AND FITNESS FOR A PARTICULAR PURPOSE. THE SOFTWARE PROVIDED HEREUNDER IS
// ON AN "AS IS" BASIS, AND THE NPGSQL DEVELOPMENT TEAM HAS NO OBLIGATIONS
// TO PROVIDE MAINTENANCE, SUPPORT, UPDATES, ENHANCEMENTS, OR MODIFICATIONS.
#endregion

using System;
using System.Collections;
using System.Collections.Generic;
using System.Diagnostics.Contracts;
using System.Linq;
using System.Text;
using Npgsql;
#pragma warning disable 1591

// ReSharper disable once CheckNamespace
namespace NpgsqlTypes
{
    /// <summary>
    /// A struct similar to .NET DateTime but capable of storing PostgreSQL's timestamp and timestamptz types.
    /// DateTime is capable of storing values from year 1 to 9999 at 100-nanosecond precision,
    /// while PostgreSQL's timestamps store values from 4713BC to 5874897AD with 1-microsecond precision.
    /// </summary>
#if NET45 || NET451
    [Serializable]
#endif
    public struct NpgsqlDateTime : IEquatable<NpgsqlDateTime>, IComparable<NpgsqlDateTime>, IComparable,
                                    IComparer<NpgsqlDateTime>, IComparer
    {
        #region Fields

        readonly NpgsqlDate _date;
        readonly TimeSpan _time;
        readonly InternalType _type;

        #endregion

        #region Constants

        public static readonly NpgsqlDateTime Epoch = new NpgsqlDateTime(NpgsqlDate.Epoch);
        public static readonly NpgsqlDateTime Era = new NpgsqlDateTime(NpgsqlDate.Era);

        public static readonly NpgsqlDateTime Infinity =
            new NpgsqlDateTime(InternalType.Infinity, NpgsqlDate.Era, TimeSpan.Zero);

        public static readonly NpgsqlDateTime NegativeInfinity =
            new NpgsqlDateTime(InternalType.NegativeInfinity, NpgsqlDate.Era, TimeSpan.Zero);

        // 9999-12-31
        private const int MaxDateTimeDay = 3652058;

        #endregion

        #region Constructors

        NpgsqlDateTime(InternalType type, NpgsqlDate date, TimeSpan time)
        {
            if (!date.IsFinite && type != InternalType.Infinity && type != InternalType.NegativeInfinity)
                throw new ArgumentException("Can't construct an NpgsqlDateTime with a non-finite date, use Infinity and NegativeInfinity instead", nameof(date));
            Contract.EndContractBlock();

            _type = type;
            _date = date;
            _time = time;
        }

        public NpgsqlDateTime(NpgsqlDate date, TimeSpan time, DateTimeKind kind = DateTimeKind.Unspecified)
            : this(KindToInternalType(kind), date, time) {}

        public NpgsqlDateTime(NpgsqlDate date)
            : this(date, TimeSpan.Zero) {}

        public NpgsqlDateTime(int year, int month, int day, int hours, int minutes, int seconds, DateTimeKind kind=DateTimeKind.Unspecified)
            : this(new NpgsqlDate(year, month, day), new TimeSpan(0, hours, minutes, seconds), kind) {}

        public NpgsqlDateTime(int year, int month, int day, int hours, int minutes, int seconds, int milliseconds, DateTimeKind kind = DateTimeKind.Unspecified)
            : this(new NpgsqlDate(year, month, day), new TimeSpan(0, hours, minutes, seconds, milliseconds), kind) { }

        public NpgsqlDateTime(DateTime dateTime)
            : this(new NpgsqlDate(dateTime.Date), dateTime.TimeOfDay, dateTime.Kind) {}

        public NpgsqlDateTime(long ticks, DateTimeKind kind)
            : this(new DateTime(ticks, kind)) { }

        public NpgsqlDateTime(long ticks)
            : this(new DateTime(ticks, DateTimeKind.Unspecified)) { }

        #endregion

        #region Public Properties

        public NpgsqlDate Date => _date;
        public TimeSpan Time => _time;
        public int DayOfYear => _date.DayOfYear;
        public int Year => _date.Year;
        public int Month => _date.Month;
        public int Day => _date.Day;
        public DayOfWeek DayOfWeek => _date.DayOfWeek;
        public bool IsLeapYear => _date.IsLeapYear;

        public long Ticks => _date.DaysSinceEra * NpgsqlTimeSpan.TicksPerDay + _time.Ticks;
        public int Millisecond => _time.Milliseconds;
        public int Second => _time.Seconds;
        public int Minute => _time.Minutes;
        public int Hour => _time.Hours;
        public bool IsInfinity => _type == InternalType.Infinity;
        public bool IsNegativeInfinity => _type == InternalType.NegativeInfinity;

        public bool IsFinite
        {
            get
            {
                switch (_type) {
                case InternalType.FiniteUnspecified:
                case InternalType.FiniteUtc:
                case InternalType.FiniteLocal:
                    return true;
                case InternalType.Infinity:
                case InternalType.NegativeInfinity:
                    return false;
                default:
                    throw PGUtil.ThrowIfReached();
                }
            }
        }

        public DateTimeKind Kind
        {
            get
            {
                switch (_type)
                {
                case InternalType.FiniteUtc:
                    return DateTimeKind.Utc;
                case InternalType.FiniteLocal:
                    return DateTimeKind.Local;
                case InternalType.FiniteUnspecified:
                case InternalType.Infinity:
                case InternalType.NegativeInfinity:
                    return DateTimeKind.Unspecified;
                default:
                    throw new ArgumentOutOfRangeException();
                }
            }
        }

        /// <summary>
        /// Cast of an <see cref="NpgsqlDateTime"/> to a <see cref="DateTime"/>.
        /// </summary>
        /// <returns>An equivalent <see cref="DateTime"/>.</returns>
        public DateTime DateTime
        {
            get
            {
                if (!IsFinite)
                    throw new InvalidCastException("Can't convert infinite timestamp values to DateTime");
                Contract.EndContractBlock();

                if (_date.DaysSinceEra < 0 || _date.DaysSinceEra > MaxDateTimeDay)
                    throw new InvalidCastException("Out of the range of DateTime (year must be between 1 and 9999)");

                return new DateTime(Ticks, Kind);
            }
        }

        /// <summary>
        /// Converts the value of the current <see cref="NpgsqlDateTime"/> object to Coordinated Universal Time (UTC).
        /// </summary>
        /// <remarks>
        /// See the MSDN documentation for DateTime.ToUniversalTime().
        /// <b>Note:</b> this method <b>only</b> takes into account the time zone's base offset, and does
        /// <b>not</b> respect daylight savings. See https://github.com/npgsql/npgsql/pull/684 for more
        /// details.
        /// </remarks>
        public NpgsqlDateTime ToUniversalTime()
        {
            switch (_type)
            {
            case InternalType.FiniteUnspecified:
                // Treat as Local
            case InternalType.FiniteLocal:
                if (_date.DaysSinceEra >= 1 && _date.DaysSinceEra <= MaxDateTimeDay - 1)
                {
                    // Day between 0001-01-02 and 9999-12-30, so we can use DateTime and it will always succeed
<<<<<<< HEAD
                    return new NpgsqlDateTime(Subtract(TimeZoneInfo.Local.GetUtcOffset(new DateTime(this.DateTime.Ticks, DateTimeKind.Local))).Ticks, DateTimeKind.Utc);
=======
                    return new NpgsqlDateTime(Subtract(TimeZoneInfo.Local.GetUtcOffset(new DateTime(DateTime.Ticks, DateTimeKind.Local))).Ticks, DateTimeKind.Utc);
>>>>>>> 9e75d8d9
                }
                // Else there are no DST rules available in the system for outside the DateTime range, so just use the base offset
                return new NpgsqlDateTime(Subtract(TimeZoneInfo.Local.BaseUtcOffset).Ticks, DateTimeKind.Utc);
            case InternalType.FiniteUtc:
            case InternalType.Infinity:
            case InternalType.NegativeInfinity:
                return this;
            default:
                throw PGUtil.ThrowIfReached();
            }
        }

        /// <summary>
        /// Converts the value of the current <see cref="NpgsqlDateTime"/> object to local time.
        /// </summary>
        /// <remarks>
        /// See the MSDN documentation for DateTime.ToLocalTime().
        /// <b>Note:</b> this method <b>only</b> takes into account the time zone's base offset, and does
        /// <b>not</b> respect daylight savings. See https://github.com/npgsql/npgsql/pull/684 for more
        /// details.
        /// </remarks>
        public NpgsqlDateTime ToLocalTime()
        {
            switch (_type) {
            case InternalType.FiniteUnspecified:
                // Treat as UTC
            case InternalType.FiniteUtc:
                if (_date.DaysSinceEra >= 1 && _date.DaysSinceEra <= MaxDateTimeDay - 1)
                {
                    // Day between 0001-01-02 and 9999-12-30, so we can use DateTime and it will always succeed
<<<<<<< HEAD
                    return new NpgsqlDateTime(TimeZoneInfo.ConvertTimeFromUtc(new DateTime(this.DateTime.Ticks, DateTimeKind.Utc), TimeZoneInfo.Local));
=======
                    return new NpgsqlDateTime(TimeZoneInfo.ConvertTime(new DateTime(DateTime.Ticks, DateTimeKind.Utc), TimeZoneInfo.Local));
>>>>>>> 9e75d8d9
                }
                // Else there are no DST rules available in the system for outside the DateTime range, so just use the base offset
                return new NpgsqlDateTime(Add(TimeZoneInfo.Local.BaseUtcOffset).Ticks, DateTimeKind.Local);
            case InternalType.FiniteLocal:
            case InternalType.Infinity:
            case InternalType.NegativeInfinity:
                return this;
            default:
                throw PGUtil.ThrowIfReached();
            }
        }

        public static NpgsqlDateTime Now => new NpgsqlDateTime(DateTime.Now);

        #endregion

        #region String Conversions

        public override string ToString()
        {
            switch (_type) {
            case InternalType.Infinity:
                return "infinity";
            case InternalType.NegativeInfinity:
                return "-infinity";
            default:
                return $"{_date} {_time}";
            }
        }

        public static NpgsqlDateTime Parse(string str)
        {
            if (str == null) {
                throw new NullReferenceException();
            }
            switch (str = str.Trim().ToLowerInvariant()) {
            case "infinity":
                return Infinity;
            case "-infinity":
                return NegativeInfinity;
            default:
                try {
                    int idxSpace = str.IndexOf(' ');
                    string datePart = str.Substring(0, idxSpace);
                    if (str.Contains("bc")) {
                        datePart += " BC";
                    }
                    int idxSecond = str.IndexOf(' ', idxSpace + 1);
                    if (idxSecond == -1) {
                        idxSecond = str.Length;
                    }
                    string timePart = str.Substring(idxSpace + 1, idxSecond - idxSpace - 1);
                    return new NpgsqlDateTime(NpgsqlDate.Parse(datePart), TimeSpan.Parse(timePart));
                } catch (OverflowException) {
                    throw;
                } catch {
                    throw new FormatException();
                }
            }
        }

        #endregion

        #region Comparisons

        public bool Equals(NpgsqlDateTime other)
        {
            switch (_type) {
            case InternalType.Infinity:
                return other._type == InternalType.Infinity;
            case InternalType.NegativeInfinity:
                return other._type == InternalType.NegativeInfinity;
            default:
                return other._type == _type && _date.Equals(other._date) && _time.Equals(other._time);
            }
        }

        public override bool Equals(object obj)
        {
            return obj is NpgsqlDateTime && Equals((NpgsqlDateTime)obj);
        }

        public override int GetHashCode()
        {
            switch (_type) {
            case InternalType.Infinity:
                return int.MaxValue;
            case InternalType.NegativeInfinity:
                return int.MinValue;
            default:
                return _date.GetHashCode() ^ PGUtil.RotateShift(_time.GetHashCode(), 16);
            }
        }

        public int CompareTo(NpgsqlDateTime other)
        {
            switch (_type) {
            case InternalType.Infinity:
                return other._type == InternalType.Infinity ? 0 : 1;
            case InternalType.NegativeInfinity:
                return other._type == InternalType.NegativeInfinity ? 0 : -1;
            default:
                switch (other._type) {
                case InternalType.Infinity:
                    return -1;
                case InternalType.NegativeInfinity:
                    return 1;
                default:
                    int cmp = _date.CompareTo(other._date);
                    return cmp == 0 ? _time.CompareTo(_time) : cmp;
                }
            }
        }

        public int CompareTo(object obj)
        {
            if (obj == null) {
                return 1;
            }
            if (obj is NpgsqlDateTime) {
                return CompareTo((NpgsqlDateTime)obj);
            }
            throw new ArgumentException();
        }

        public int Compare(NpgsqlDateTime x, NpgsqlDateTime y)
        {
            return x.CompareTo(y);
        }

        public int Compare(object x, object y)
        {
            if (x == null) {
                return y == null ? 0 : -1;
            }
            if (y == null) {
                return 1;
            }
            if (!(x is IComparable) || !(y is IComparable)) {
                throw new ArgumentException();
            }
            return ((IComparable)x).CompareTo(y);
        }

        #endregion

        #region Arithmetic

        /// <summary>
        /// Returns a new <see cref="NpgsqlDateTime"/> that adds the value of the specified TimeSpan to the value of this instance.
        /// </summary>
        /// <param name="value">A positive or negative time interval.</param>
        /// <returns>An object whose value is the sum of the date and time represented by this instance and the time interval represented by value.</returns>
        [Pure]
        public NpgsqlDateTime Add(NpgsqlTimeSpan value) { return AddTicks(value.Ticks); }

        /// <summary>
        /// Returns a new <see cref="NpgsqlDateTime"/> that adds the value of the specified <see cref="NpgsqlTimeSpan"/> to the value of this instance.
        /// </summary>
        /// <param name="value">A positive or negative time interval.</param>
        /// <returns>An object whose value is the sum of the date and time represented by this instance and the time interval represented by value.</returns>
        [Pure]
        public NpgsqlDateTime Add(TimeSpan value) { return AddTicks(value.Ticks); }

        /// <summary>
        /// Returns a new <see cref="NpgsqlDateTime"/> that adds the specified number of years to the value of this instance.
        /// </summary>
        /// <param name="value">A number of years. The value parameter can be negative or positive.</param>
        /// <returns>An object whose value is the sum of the date and time represented by this instance and the number of years represented by value.</returns>
        [Pure]
        public NpgsqlDateTime AddYears(int value)
        {
            switch (_type) {
            case InternalType.Infinity:
            case InternalType.NegativeInfinity:
                return this;
            default:
                return new NpgsqlDateTime(_type, _date.AddYears(value), _time);
            }
        }

        /// <summary>
        /// Returns a new <see cref="NpgsqlDateTime"/> that adds the specified number of months to the value of this instance.
        /// </summary>
        /// <param name="value">A number of months. The months parameter can be negative or positive.</param>
        /// <returns>An object whose value is the sum of the date and time represented by this instance and months.</returns>
        [Pure]
        public NpgsqlDateTime AddMonths(int value)
        {
            switch (_type) {
            case InternalType.Infinity:
            case InternalType.NegativeInfinity:
                return this;
            default:
                return new NpgsqlDateTime(_type, _date.AddMonths(value), _time);
            }
        }

        /// <summary>
        /// Returns a new <see cref="NpgsqlDateTime"/> that adds the specified number of days to the value of this instance.
        /// </summary>
        /// <param name="value">A number of whole and fractional days. The value parameter can be negative or positive.</param>
        /// <returns>An object whose value is the sum of the date and time represented by this instance and the number of days represented by value.</returns>
        [Pure]
        public NpgsqlDateTime AddDays(double value) { return Add(TimeSpan.FromDays(value)); }

        /// <summary>
        /// Returns a new <see cref="NpgsqlDateTime"/> that adds the specified number of hours to the value of this instance.
        /// </summary>
        /// <param name="value">A number of whole and fractional hours. The value parameter can be negative or positive.</param>
        /// <returns>An object whose value is the sum of the date and time represented by this instance and the number of hours represented by value.</returns>
        [Pure]
        public NpgsqlDateTime AddHours(double value) { return Add(TimeSpan.FromHours(value)); }

        /// <summary>
        /// Returns a new <see cref="NpgsqlDateTime"/> that adds the specified number of minutes to the value of this instance.
        /// </summary>
        /// <param name="value">A number of whole and fractional minutes. The value parameter can be negative or positive.</param>
        /// <returns>An object whose value is the sum of the date and time represented by this instance and the number of minutes represented by value.</returns>
        [Pure]
        public NpgsqlDateTime AddMinutes(double value) { return Add(TimeSpan.FromMinutes(value)); }

        /// <summary>
        /// Returns a new <see cref="NpgsqlDateTime"/> that adds the specified number of minutes to the value of this instance.
        /// </summary>
        /// <param name="value">A number of whole and fractional minutes. The value parameter can be negative or positive.</param>
        /// <returns>An object whose value is the sum of the date and time represented by this instance and the number of minutes represented by value.</returns>
        [Pure]
        public NpgsqlDateTime AddSeconds(double value) { return Add(TimeSpan.FromSeconds(value)); }

        /// <summary>
        /// Returns a new <see cref="NpgsqlDateTime"/> that adds the specified number of milliseconds to the value of this instance.
        /// </summary>
        /// <param name="value">A number of whole and fractional milliseconds. The value parameter can be negative or positive. Note that this value is rounded to the nearest integer.</param>
        /// <returns>An object whose value is the sum of the date and time represented by this instance and the number of milliseconds represented by value.</returns>
        [Pure]
        public NpgsqlDateTime AddMilliseconds(double value) { return Add(TimeSpan.FromMilliseconds(value)); }

        /// <summary>
        /// Returns a new <see cref="NpgsqlDateTime"/> that adds the specified number of ticks to the value of this instance.
        /// </summary>
        /// <param name="value">A number of 100-nanosecond ticks. The value parameter can be positive or negative.</param>
        /// <returns>An object whose value is the sum of the date and time represented by this instance and the time represented by value.</returns>
        [Pure]
        public NpgsqlDateTime AddTicks(long value)
        {
            switch (_type) {
            case InternalType.Infinity:
            case InternalType.NegativeInfinity:
                return this;
            default:
                return new NpgsqlDateTime(Ticks + value, Kind);
            }
        }

        [Pure]
        public NpgsqlDateTime Subtract(NpgsqlTimeSpan interval)
        {
            return Add(-interval);
        }

        [Pure]
        public NpgsqlTimeSpan Subtract(NpgsqlDateTime timestamp)
        {
            switch (_type) {
            case InternalType.Infinity:
            case InternalType.NegativeInfinity:
                throw new ArgumentOutOfRangeException("this", "You cannot subtract infinity timestamps");
            }
            switch (timestamp._type) {
            case InternalType.Infinity:
            case InternalType.NegativeInfinity:
                throw new ArgumentOutOfRangeException(nameof(timestamp), "You cannot subtract infinity timestamps");
            }
            return new NpgsqlTimeSpan(0, _date.DaysSinceEra - timestamp._date.DaysSinceEra, _time.Ticks - timestamp._time.Ticks);
        }

        #endregion

        #region Operators

        public static NpgsqlDateTime operator +(NpgsqlDateTime timestamp, NpgsqlTimeSpan interval)
        {
            return timestamp.Add(interval);
        }

        public static NpgsqlDateTime operator +(NpgsqlTimeSpan interval, NpgsqlDateTime timestamp)
        {
            return timestamp.Add(interval);
        }

        public static NpgsqlDateTime operator -(NpgsqlDateTime timestamp, NpgsqlTimeSpan interval)
        {
            return timestamp.Subtract(interval);
        }

        public static NpgsqlTimeSpan operator -(NpgsqlDateTime x, NpgsqlDateTime y)
        {
            return x.Subtract(y);
        }

        public static bool operator ==(NpgsqlDateTime x, NpgsqlDateTime y)
        {
            return x.Equals(y);
        }

        public static bool operator !=(NpgsqlDateTime x, NpgsqlDateTime y)
        {
            return !(x == y);
        }

        public static bool operator <(NpgsqlDateTime x, NpgsqlDateTime y)
        {
            return x.CompareTo(y) < 0;
        }

        public static bool operator >(NpgsqlDateTime x, NpgsqlDateTime y)
        {
            return x.CompareTo(y) > 0;
        }

        public static bool operator <=(NpgsqlDateTime x, NpgsqlDateTime y)
        {
            return x.CompareTo(y) <= 0;
        }

        public static bool operator >=(NpgsqlDateTime x, NpgsqlDateTime y)
        {
            return x.CompareTo(y) >= 0;
        }

        #endregion

        #region Casts

        /// <summary>
        /// Implicit cast of a <see cref="DateTime"/> to an <see cref="NpgsqlDateTime"/>
        /// </summary>
        /// <param name="dateTime">A <see cref="DateTime"/></param>
        /// <returns>An equivalent <see cref="NpgsqlDateTime"/>.</returns>
        public static implicit operator NpgsqlDateTime(DateTime dateTime)
        {
            return new NpgsqlDateTime(dateTime);
        }

        /// <summary>
        /// Explicit cast of an <see cref="NpgsqlDateTime"/> to a <see cref="DateTime"/>.
        /// </summary>
        /// <param name="npgsqlDateTime">An <see cref="NpgsqlDateTime"/>.</param>
        /// <returns>An equivalent <see cref="DateTime"/>.</returns>
        public static explicit operator DateTime(NpgsqlDateTime npgsqlDateTime)
        {
            return npgsqlDateTime.DateTime;
        }

        #endregion

        [Pure]
        public NpgsqlDateTime Normalize()
        {
            return Add(NpgsqlTimeSpan.Zero);
        }

        static InternalType KindToInternalType(DateTimeKind kind)
        {
            switch (kind) {
            case DateTimeKind.Unspecified:
                return InternalType.FiniteUnspecified;
            case DateTimeKind.Utc:
                return InternalType.FiniteUtc;
            case DateTimeKind.Local:
                return InternalType.FiniteLocal;
            default:
                throw PGUtil.ThrowIfReached();
            }
        }

        enum InternalType
        {
            FiniteUnspecified,
            FiniteUtc,
            FiniteLocal,
            Infinity,
            NegativeInfinity
        }
    }
}<|MERGE_RESOLUTION|>--- conflicted
+++ resolved
@@ -199,11 +199,7 @@
                 if (_date.DaysSinceEra >= 1 && _date.DaysSinceEra <= MaxDateTimeDay - 1)
                 {
                     // Day between 0001-01-02 and 9999-12-30, so we can use DateTime and it will always succeed
-<<<<<<< HEAD
-                    return new NpgsqlDateTime(Subtract(TimeZoneInfo.Local.GetUtcOffset(new DateTime(this.DateTime.Ticks, DateTimeKind.Local))).Ticks, DateTimeKind.Utc);
-=======
                     return new NpgsqlDateTime(Subtract(TimeZoneInfo.Local.GetUtcOffset(new DateTime(DateTime.Ticks, DateTimeKind.Local))).Ticks, DateTimeKind.Utc);
->>>>>>> 9e75d8d9
                 }
                 // Else there are no DST rules available in the system for outside the DateTime range, so just use the base offset
                 return new NpgsqlDateTime(Subtract(TimeZoneInfo.Local.BaseUtcOffset).Ticks, DateTimeKind.Utc);
@@ -234,11 +230,7 @@
                 if (_date.DaysSinceEra >= 1 && _date.DaysSinceEra <= MaxDateTimeDay - 1)
                 {
                     // Day between 0001-01-02 and 9999-12-30, so we can use DateTime and it will always succeed
-<<<<<<< HEAD
-                    return new NpgsqlDateTime(TimeZoneInfo.ConvertTimeFromUtc(new DateTime(this.DateTime.Ticks, DateTimeKind.Utc), TimeZoneInfo.Local));
-=======
                     return new NpgsqlDateTime(TimeZoneInfo.ConvertTime(new DateTime(DateTime.Ticks, DateTimeKind.Utc), TimeZoneInfo.Local));
->>>>>>> 9e75d8d9
                 }
                 // Else there are no DST rules available in the system for outside the DateTime range, so just use the base offset
                 return new NpgsqlDateTime(Add(TimeZoneInfo.Local.BaseUtcOffset).Ticks, DateTimeKind.Local);
